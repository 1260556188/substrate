--- conflicted
+++ resolved
@@ -12,11 +12,7 @@
 targets = ["x86_64-unknown-linux-gnu"]
 
 [dependencies]
-<<<<<<< HEAD
-sc-client-api = { version = "2.0.0-rc3", path = "../../../../client/api" }
-=======
 sc-client-api = { version = "2.0.0-rc4", path = "../../../../client/api" }
->>>>>>> 60e3a693
 codec = { package = "parity-scale-codec", version = "1.3.1" }
 futures = { version = "0.3.4", features = ["compat"] }
 jsonrpc-core = "14.2.0"
