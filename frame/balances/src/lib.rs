--- conflicted
+++ resolved
@@ -1272,29 +1272,7 @@
 	}
 }
 
-<<<<<<< HEAD
-impl<T: Trait<I>, I: Instance> LockableCurrency<T::AccountId> for Module<T, I>
-=======
-/// Implement `OnKilledAccount` to remove the local account, if using local account storage.
-///
-/// NOTE: You probably won't need to use this! This only needs to be "wired in" to System module
-/// if you're using the local balance storage. **If you're using the composite system account
-/// storage (which is the default in most examples and tests) then there's no need.**
-impl<T: Config<I>, I: Instance> OnKilledAccount<T::AccountId> for Module<T, I> {
-	fn on_killed_account(who: &T::AccountId) {
-		Account::<T, I>::mutate_exists(who, |account| {
-			let total = account.as_ref().map(|acc| acc.total()).unwrap_or_default();
-			if !total.is_zero() {
-				T::DustRemoval::on_unbalanced(NegativeImbalance::new(total));
-				Self::deposit_event(RawEvent::DustLost(who.clone(), total));
-			}
-			*account = None;
-		});
-	}
-}
-
 impl<T: Config<I>, I: Instance> LockableCurrency<T::AccountId> for Module<T, I>
->>>>>>> be8fd058
 where
 	T::Balance: MaybeSerializeDeserialize + Debug
 {
@@ -1357,16 +1335,4 @@
 		locks.retain(|l| l.id != id);
 		Self::update_locks(who, &locks[..]);
 	}
-<<<<<<< HEAD
-=======
-}
-
-impl<T: Config<I>, I: Instance> IsDeadAccount<T::AccountId> for Module<T, I> where
-	T::Balance: MaybeSerializeDeserialize + Debug
-{
-	fn is_dead_account(who: &T::AccountId) -> bool {
-		// this should always be exactly equivalent to `Self::account(who).total().is_zero()` if ExistentialDeposit > 0
-		!T::AccountStore::is_explicit(who)
-	}
->>>>>>> be8fd058
 }