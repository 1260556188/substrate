--- conflicted
+++ resolved
@@ -24,15 +24,10 @@
 frame-system = { version = "2.0.0", default-features = false, path = "../system" }
 
 [dev-dependencies]
-<<<<<<< HEAD
-sp-core = { version = "2.0.0-rc6", path = "../../primitives/core" }
-sp-io = { version = "2.0.0-rc6", path = "../../primitives/io" }
-pallet-balances = { version = "2.0.0-rc6", default-features = false, path = "../balances" }
-=======
 sp-core = { version = "2.0.0", path = "../../primitives/core" }
 sp-std = { version = "2.0.0", path = "../../primitives/std" }
 sp-io = { version = "2.0.0", path = "../../primitives/io" }
->>>>>>> 5ea23999
+pallet-balances = { version = "2.0.0", default-features = false, path = "../balances" }
 
 [features]
 default = ["std"]
