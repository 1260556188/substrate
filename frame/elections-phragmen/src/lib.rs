--- conflicted
+++ resolved
@@ -135,7 +135,7 @@
 		Twox64Concat,
 	};
 
-	pub fn apply<T: Trait>(
+	pub fn apply<T: Config>(
 		old_voter_bond: BalanceOf<T>,
 		old_candidacy_bond: BalanceOf<T>,
 	) -> Weight {
@@ -163,7 +163,7 @@
 	/// Migrate from the old legacy voting bond (fixed) to the new one (per-vote dynamic).
 	///
 	/// Will only be triggered if storage version is V1.
-	pub fn migrate_voters_to_recorded_deposit<T: Trait>(old_deposit: BalanceOf<T>) {
+	pub fn migrate_voters_to_recorded_deposit<T: Config>(old_deposit: BalanceOf<T>) {
 		let mut count = 0;
 		<StorageKeyIterator<T::AccountId, (BalanceOf<T>, Vec<T::AccountId>), Twox64Concat>>::new(
 			<Voting<T>>::module_prefix(),
@@ -182,7 +182,7 @@
 	/// Migrate all candidates to recorded deposit.
 	///
 	/// Will only be triggered if storage version is V1.
-	pub fn migrate_candidates_to_recorded_deposit<T: Trait>(old_deposit: BalanceOf<T>) {
+	pub fn migrate_candidates_to_recorded_deposit<T: Config>(old_deposit: BalanceOf<T>) {
 		let _ = <Candidates<T>>::translate::<Vec<T::AccountId>, _>(|maybe_old_candidates| {
 			maybe_old_candidates.map(|old_candidates| {
 				frame_support::debug::info!("migrated {} candidate accounts.", old_candidates.len());
@@ -194,7 +194,7 @@
 		});
 	}
 
-	pub fn migrate_members_to_recorded_deposit<T: Trait>(deposit: BalanceOf<T>) {
+	pub fn migrate_members_to_recorded_deposit<T: Config>(deposit: BalanceOf<T>) {
 		let _ = <Members<T>>::translate::<Vec<(T::AccountId, BalanceOf<T>)>, _>(
 			|maybe_old_members| {
 				maybe_old_members.map(|old_members| {
@@ -215,7 +215,7 @@
 		);
 	}
 
-	pub fn migrate_runners_up_to_recorded_deposit<T: Trait>(deposit: BalanceOf<T>) -> Weight {
+	pub fn migrate_runners_up_to_recorded_deposit<T: Config>(deposit: BalanceOf<T>) -> Weight {
 		let _ = <RunnersUp<T>>::translate::<Vec<(T::AccountId, BalanceOf<T>)>, _>(
 			|maybe_old_runners_up| {
 				maybe_old_runners_up.map(|old_runners_up| {
@@ -329,8 +329,7 @@
 }
 
 decl_storage! {
-<<<<<<< HEAD
-	trait Store for Module<T: Trait> as PhragmenElection {
+	trait Store for Module<T: Config> as PhragmenElection {
 		/// The current elected members.
 		///
 		/// Invariant: Always sorted based on account id.
@@ -350,14 +349,6 @@
 		/// Invariant: Always sorted based on account id.
 		pub Candidates get(fn candidates): Vec<(T::AccountId, BalanceOf<T>)>;
 
-=======
-	trait Store for Module<T: Config> as PhragmenElection {
-		// ---- State
-		/// The current elected membership. Sorted based on account id.
-		pub Members get(fn members): Vec<(T::AccountId, BalanceOf<T>)>;
-		/// The current runners_up. Sorted based on low to high merit (worse to best).
-		pub RunnersUp get(fn runners_up): Vec<(T::AccountId, BalanceOf<T>)>;
->>>>>>> f884296f
 		/// The total number of vote rounds that have happened, excluding the upcoming one.
 		pub ElectionRounds get(fn election_rounds): u32 = Zero::zero();
 
@@ -446,7 +437,7 @@
 decl_event!(
 	pub enum Event<T> where
 		Balance = BalanceOf<T>,
-		<T as frame_system::Trait>::AccountId,
+		<T as frame_system::Config>::AccountId,
 	{
 		/// A new term with \[new_members\]. This indicates that enough candidates existed to run the
 		/// election, not that enough have has been elected. The inner value must be examined for
@@ -755,53 +746,17 @@
 	}
 }
 
-<<<<<<< HEAD
-impl<T: Trait> Module<T> {
+impl<T: Config> Module<T> {
 	/// The deposit value of `count` votes.
 	fn deposit_of(count: usize) -> BalanceOf<T> {
 		T::VotingBondBase::get().saturating_add(
 			T::VotingBondFactor::get().saturating_mul((count as u32).into())
 		)
-=======
-decl_event!(
-	pub enum Event<T> where
-		Balance = BalanceOf<T>,
-		<T as frame_system::Config>::AccountId,
-	{
-		/// A new term with \[new_members\]. This indicates that enough candidates existed to run the
-		/// election, not that enough have has been elected. The inner value must be examined for
-		/// this purpose. A `NewTerm(\[\])` indicates that some candidates got their bond slashed and
-		/// none were elected, whilst `EmptyTerm` means that no candidates existed to begin with.
-		NewTerm(Vec<(AccountId, Balance)>),
-		/// No (or not enough) candidates existed for this round. This is different from
-		/// `NewTerm(\[\])`. See the description of `NewTerm`.
-		EmptyTerm,
-		/// Internal error happened while trying to perform election.
-		ElectionError,
-		/// A \[member\] has been removed. This should always be followed by either `NewTerm` or
-		/// `EmptyTerm`.
-		MemberKicked(AccountId),
-		/// A candidate was slashed due to failing to obtain a seat as member or runner-up
-		CandidateSlashed(AccountId, Balance),
-		/// A seat holder (member or runner-up) was slashed due to failing to retaining their position.
-		SeatHolderSlashed(AccountId, Balance),
-		/// A \[member\] has renounced their candidacy.
-		MemberRenounced(AccountId),
-		/// A voter was reported with the the report being successful or not.
-		/// \[voter, reporter, success\]
-		VoterReported(AccountId, AccountId, bool),
->>>>>>> f884296f
-	}
-
-<<<<<<< HEAD
+	}
+
 	/// Attempts to remove a member `who`. If a runner-up exists, it is used as the replacement.
 	///
 	/// Returns:
-=======
-impl<T: Config> Module<T> {
-	/// Attempts to remove a member `who`. If a runner-up exists, it is used as the replacement and
-	/// Ok(true). is returned.
->>>>>>> f884296f
 	///
 	/// - `Ok(true)` if the member was removed and a replacement was found.
 	/// - `Ok(false)` if the member was removed and but no replacement was found.
@@ -1567,9 +1522,9 @@
 		ExtBuilder::default().build_and_execute(|| {
 			assert_eq!(Elections::desired_members(), 2);
 			assert_eq!(Elections::desired_runners_up(), 0);
-			assert_eq!(<Test as Trait>::VotingBondBase::get(), 2);
-			assert_eq!(<Test as Trait>::VotingBondFactor::get(), 0);
-			assert_eq!(<Test as Trait>::CandidacyBond::get(), 3);
+			assert_eq!(<Test as Config>::VotingBondBase::get(), 2);
+			assert_eq!(<Test as Config>::VotingBondFactor::get(), 0);
+			assert_eq!(<Test as Config>::CandidacyBond::get(), 3);
 			assert_eq!(Elections::term_duration(), 5);
 			assert_eq!(Elections::election_rounds(), 0);
 
