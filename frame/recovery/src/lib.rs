// This file is part of Substrate.

// Copyright (C) 2020 Parity Technologies (UK) Ltd.
// SPDX-License-Identifier: Apache-2.0

// Licensed under the Apache License, Version 2.0 (the "License");
// you may not use this file except in compliance with the License.
// You may obtain a copy of the License at
//
// 	http://www.apache.org/licenses/LICENSE-2.0
//
// Unless required by applicable law or agreed to in writing, software
// distributed under the License is distributed on an "AS IS" BASIS,
// WITHOUT WARRANTIES OR CONDITIONS OF ANY KIND, either express or implied.
// See the License for the specific language governing permissions and
// limitations under the License.

//! # Recovery Pallet
//!
//! - [`recovery::Config`](./trait.Config.html)
//! - [`Call`](./enum.Call.html)
//!
//! ## Overview
//!
//! The Recovery pallet is an M-of-N social recovery tool for users to gain
//! access to their accounts if the private key or other authentication mechanism
//! is lost. Through this pallet, a user is able to make calls on-behalf-of another
//! account which they have recovered. The recovery process is protected by trusted
//! "friends" whom the original account owner chooses. A threshold (M) out of N
//! friends are needed to give another account access to the recoverable account.
//!
//! ### Recovery Configuration
//!
//! The recovery process for each recoverable account can be configured by the account owner.
//! They are able to choose:
//! * `friends` - The list of friends that the account owner trusts to protect the
//!   recovery process for their account.
//! * `threshold` - The number of friends that need to approve a recovery process for
//!   the account to be successfully recovered.
//! * `delay_period` - The minimum number of blocks after the beginning of the recovery
//!   process that need to pass before the account can be successfully recovered.
//!
//! There is a configurable deposit that all users need to pay to create a recovery
//! configuration. This deposit is composed of a base deposit plus a multiplier for
//! the number of friends chosen. This deposit is returned in full when the account
//! owner removes their recovery configuration.
//!
//! ### Recovery Life Cycle
//!
//! The intended life cycle of a successful recovery takes the following steps:
//! 1. The account owner calls `create_recovery` to set up a recovery configuration
//!    for their account.
//! 2. At some later time, the account owner loses access to their account and wants
//!    to recover it. Likely, they will need to create a new account and fund it with
//!    enough balance to support the transaction fees and the deposit for the
//!    recovery process.
//! 3. Using this new account, they call `initiate_recovery`.
//! 4. Then the account owner would contact their configured friends to vouch for
//!    the recovery attempt. The account owner would provide their old account id
//!    and the new account id, and friends would call `vouch_recovery` with those
//!    parameters.
//! 5. Once a threshold number of friends have vouched for the recovery attempt,
//!    the account owner needs to wait until the delay period has passed, starting
//!    when they initiated the recovery process.
//! 6. Now the account owner is able to call `claim_recovery`, which subsequently
//!    allows them to call `as_recovered` and directly make calls on-behalf-of the lost
//!    account.
//! 7. Using the now recovered account, the account owner can call `close_recovery`
//!    on the recovery process they opened, reclaiming the recovery deposit they
//!    placed.
//! 8. Then the account owner should then call `remove_recovery` to remove the recovery
//!    configuration on the recovered account and reclaim the recovery configuration
//!    deposit they placed.
//! 9. Using `as_recovered`, the account owner is able to call any other pallets
//!    to clean up their state and reclaim any reserved or locked funds. They
//!    can then transfer all funds from the recovered account to the new account.
//! 10. When the recovered account becomes reaped (i.e. its free and reserved
//!     balance drops to zero), the final recovery link is removed.
//!
//! ### Malicious Recovery Attempts
//!
//! Initializing a the recovery process for a recoverable account is open and
//! permissionless. However, the recovery deposit is an economic deterrent that
//! should disincentivize would-be attackers from trying to maliciously recover
//! accounts.
//!
//! The recovery deposit can always be claimed by the account which is trying to
//! to be recovered. In the case of a malicious recovery attempt, the account
//! owner who still has access to their account can claim the deposit and
//! essentially punish the malicious user.
//!
//! Furthermore, the malicious recovery attempt can only be successful if the
//! attacker is also able to get enough friends to vouch for the recovery attempt.
//! In the case where the account owner prevents a malicious recovery process,
//! this pallet makes it near-zero cost to re-configure the recovery settings and
//! remove/replace friends who are acting inappropriately.
//!
//! ### Safety Considerations
//!
//! It is important to note that this is a powerful pallet that can compromise the
//! security of an account if used incorrectly. Some recommended practices for users
//! of this pallet are:
//!
//! * Configure a significant `delay_period` for your recovery process: As long as you
//!   have access to your recoverable account, you need only check the blockchain once
//!   every `delay_period` blocks to ensure that no recovery attempt is successful
//!   against your account. Using off-chain notification systems can help with this,
//!   but ultimately, setting a large `delay_period` means that even the most skilled
//!   attacker will need to wait this long before they can access your account.
//! * Use a high threshold of approvals: Setting a value of 1 for the threshold means
//!   that any of your friends would be able to recover your account. They would
//!   simply need to start a recovery process and approve their own process. Similarly,
//!   a threshold of 2 would mean that any 2 friends could work together to gain
//!   access to your account. The only way to prevent against these kinds of attacks
//!   is to choose a high threshold of approvals and select from a diverse friend
//!   group that would not be able to reasonably coordinate with one another.
//! * Reset your configuration over time: Since the entire deposit of creating a
//!   recovery configuration is returned to the user, the only cost of updating
//!   your recovery configuration is the transaction fees for the calls. Thus,
//!   it is strongly encouraged to regularly update your recovery configuration
//!   as your life changes and your relationship with new and existing friends
//!   change as well.
//!
//! ## Interface
//!
//! ### Dispatchable Functions
//!
//! #### For General Users
//!
//! * `create_recovery` - Create a recovery configuration for your account and make it recoverable.
//! * `initiate_recovery` - Start the recovery process for a recoverable account.
//!
//! #### For Friends of a Recoverable Account
//! * `vouch_recovery` - As a `friend` of a recoverable account, vouch for a recovery attempt on the account.
//!
//! #### For a User Who Successfully Recovered an Account
//!
//! * `claim_recovery` - Claim access to the account that you have successfully completed the recovery process for.
//! * `as_recovered` - Send a transaction as an account that you have recovered. See other functions below.
//!
//! #### For the Recoverable Account
//!
//! * `close_recovery` - Close an active recovery process for your account and reclaim the recovery deposit.
//! * `remove_recovery` - Remove the recovery configuration from the account, making it un-recoverable.
//!
//! #### For Super Users
//!
//! * `set_recovered` - The ROOT origin is able to skip the recovery process and directly allow
//!   one account to access another.

// Ensure we're `no_std` when compiling for Wasm.
#![cfg_attr(not(feature = "std"), no_std)]

use sp_std::prelude::*;
use sp_runtime::{
	traits::{Dispatchable, SaturatedConversion, CheckedAdd, CheckedMul},
	DispatchResult
};
use codec::{Encode, Decode};

use frame_support::{
	decl_module, decl_event, decl_storage, decl_error, ensure,
	Parameter, RuntimeDebug, weights::GetDispatchInfo,
	traits::{Currency, ReservableCurrency, Get, BalanceStatus},
	dispatch::PostDispatchInfo,
};
use frame_system::{self as system, ensure_signed, ensure_root};

#[cfg(test)]
mod mock;
#[cfg(test)]
mod tests;

type BalanceOf<T> =
<<<<<<< HEAD
	<<T as Trait>::Currency as Currency<<T as frame_system::Config>::AccountId>>::Balance;
=======
	<<T as Config>::Currency as Currency<<T as frame_system::Config>::AccountId>>::Balance;
>>>>>>> 21fe14af

/// Configuration trait.
pub trait Config: frame_system::Config {
	/// The overarching event type.
	type Event: From<Event<Self>> + Into<<Self as frame_system::Config>::Event>;

	/// The overarching call type.
	type Call: Parameter + Dispatchable<Origin=Self::Origin, PostInfo=PostDispatchInfo> + GetDispatchInfo;

	/// The currency mechanism.
	type Currency: ReservableCurrency<Self::AccountId>;

	/// The base amount of currency needed to reserve for creating a recovery configuration.
	///
	/// This is held for an additional storage item whose value size is
	/// `2 + sizeof(BlockNumber, Balance)` bytes.
	type ConfigDepositBase: Get<BalanceOf<Self>>;

	/// The amount of currency needed per additional user when creating a recovery configuration.
	///
	/// This is held for adding `sizeof(AccountId)` bytes more into a pre-existing storage value.
	type FriendDepositFactor: Get<BalanceOf<Self>>;

	/// The maximum amount of friends allowed in a recovery configuration.
	type MaxFriends: Get<u16>;

	/// The base amount of currency needed to reserve for starting a recovery.
	///
	/// This is primarily held for deterring malicious recovery attempts, and should
	/// have a value large enough that a bad actor would choose not to place this
	/// deposit. It also acts to fund additional storage item whose value size is
	/// `sizeof(BlockNumber, Balance + T * AccountId)` bytes. Where T is a configurable
	/// threshold.
	type RecoveryDeposit: Get<BalanceOf<Self>>;
}

/// An active recovery process.
#[derive(Clone, Eq, PartialEq, Encode, Decode, Default, RuntimeDebug)]
pub struct ActiveRecovery<BlockNumber, Balance, AccountId> {
	/// The block number when the recovery process started.
	created: BlockNumber,
	/// The amount held in reserve of the `depositor`,
	/// To be returned once this recovery process is closed.
	deposit: Balance,
	/// The friends which have vouched so far. Always sorted.
	friends: Vec<AccountId>,
}

/// Configuration for recovering an account.
#[derive(Clone, Eq, PartialEq, Encode, Decode, Default, RuntimeDebug)]
pub struct RecoveryConfig<BlockNumber, Balance, AccountId> {
	/// The minimum number of blocks since the start of the recovery process before the account
	/// can be recovered.
	delay_period: BlockNumber,
	/// The amount held in reserve of the `depositor`,
	/// to be returned once this configuration is removed.
	deposit: Balance,
	/// The list of friends which can help recover an account. Always sorted.
	friends: Vec<AccountId>,
	/// The number of approving friends needed to recover an account.
	threshold: u16,
}

decl_storage! {
	trait Store for Module<T: Config> as Recovery {
		/// The set of recoverable accounts and their recovery configuration.
		pub Recoverable get(fn recovery_config):
			map hasher(twox_64_concat) T::AccountId
			=> Option<RecoveryConfig<T::BlockNumber, BalanceOf<T>, T::AccountId>>;

		/// Active recovery attempts.
		///
		/// First account is the account to be recovered, and the second account
		/// is the user trying to recover the account.
		pub ActiveRecoveries get(fn active_recovery):
			double_map hasher(twox_64_concat) T::AccountId, hasher(twox_64_concat) T::AccountId =>
			Option<ActiveRecovery<T::BlockNumber, BalanceOf<T>, T::AccountId>>;

		/// The list of allowed proxy accounts.
		///
		/// Map from the user who can access it to the recovered account.
		pub Proxy get(fn proxy):
			map hasher(blake2_128_concat) T::AccountId => Option<T::AccountId>;
	}
}

decl_event! {
	/// Events type.
	pub enum Event<T> where
		AccountId = <T as system::Config>::AccountId,
	{
		/// A recovery process has been set up for an \[account\].
		RecoveryCreated(AccountId),
		/// A recovery process has been initiated for lost account by rescuer account.
		/// \[lost, rescuer\]
		RecoveryInitiated(AccountId, AccountId),
		/// A recovery process for lost account by rescuer account has been vouched for by sender.
		/// \[lost, rescuer, sender\]
		RecoveryVouched(AccountId, AccountId, AccountId),
		/// A recovery process for lost account by rescuer account has been closed.
		/// \[lost, rescuer\]
		RecoveryClosed(AccountId, AccountId),
		/// Lost account has been successfully recovered by rescuer account.
		/// \[lost, rescuer\]
		AccountRecovered(AccountId, AccountId),
		/// A recovery process has been removed for an \[account\].
		RecoveryRemoved(AccountId),
	}
}

decl_error! {
	pub enum Error for Module<T: Config> {
		/// User is not allowed to make a call on behalf of this account
		NotAllowed,
		/// Threshold must be greater than zero
		ZeroThreshold,
		/// Friends list must be greater than zero and threshold
		NotEnoughFriends,
		/// Friends list must be less than max friends
		MaxFriends,
		/// Friends list must be sorted and free of duplicates
		NotSorted,
		/// This account is not set up for recovery
		NotRecoverable,
		/// This account is already set up for recovery
		AlreadyRecoverable,
		/// A recovery process has already started for this account
		AlreadyStarted,
		/// A recovery process has not started for this rescuer
		NotStarted,
		/// This account is not a friend who can vouch
		NotFriend,
		/// The friend must wait until the delay period to vouch for this recovery
		DelayPeriod,
		/// This user has already vouched for this recovery
		AlreadyVouched,
		/// The threshold for recovering this account has not been met
		Threshold,
		/// There are still active recovery attempts that need to be closed
		StillActive,
		/// There was an overflow in a calculation
		Overflow,
		/// This account is already set up for recovery
		AlreadyProxy,
	}
}

decl_module! {
	pub struct Module<T: Config> for enum Call where origin: T::Origin {
		type Error = Error<T>;

		/// The base amount of currency needed to reserve for creating a recovery configuration.
		const ConfigDepositBase: BalanceOf<T> = T::ConfigDepositBase::get();

		/// The amount of currency needed per additional user when creating a recovery configuration.
		const FriendDepositFactor: BalanceOf<T> = T::FriendDepositFactor::get();

		/// The maximum amount of friends allowed in a recovery configuration.
		const MaxFriends: u16 = T::MaxFriends::get();

		/// The base amount of currency needed to reserve for starting a recovery.
		const RecoveryDeposit: BalanceOf<T> = T::RecoveryDeposit::get();

		/// Deposit one of this module's events by using the default implementation.
		fn deposit_event() = default;

		/// Send a call through a recovered account.
		///
		/// The dispatch origin for this call must be _Signed_ and registered to
		/// be able to make calls on behalf of the recovered account.
		///
		/// Parameters:
		/// - `account`: The recovered account you want to make a call on-behalf-of.
		/// - `call`: The call you want to make with the recovered account.
		///
		/// # <weight>
		/// - The weight of the `call` + 10,000.
		/// - One storage lookup to check account is recovered by `who`. O(1)
		/// # </weight>
		#[weight = (
			call.get_dispatch_info().weight
				.saturating_add(10_000)
				 // AccountData for inner call origin accountdata.
				.saturating_add(T::DbWeight::get().reads_writes(1, 1)),
			call.get_dispatch_info().class
		)]
		fn as_recovered(origin,
			account: T::AccountId,
			call: Box<<T as Config>::Call>
		) -> DispatchResult {
			let who = ensure_signed(origin)?;
			// Check `who` is allowed to make a call on behalf of `account`
			let target = Self::proxy(&who).ok_or(Error::<T>::NotAllowed)?;
			ensure!(&target == &account, Error::<T>::NotAllowed);
			call.dispatch(frame_system::RawOrigin::Signed(account).into())
				.map(|_| ()).map_err(|e| e.error)
		}

		/// Allow ROOT to bypass the recovery process and set an a rescuer account
		/// for a lost account directly.
		///
		/// The dispatch origin for this call must be _ROOT_.
		///
		/// Parameters:
		/// - `lost`: The "lost account" to be recovered.
		/// - `rescuer`: The "rescuer account" which can call as the lost account.
		///
		/// # <weight>
		/// - One storage write O(1)
		/// - One event
		/// # </weight>
		#[weight = 0]
		fn set_recovered(origin, lost: T::AccountId, rescuer: T::AccountId) {
			ensure_root(origin)?;
			// Create the recovery storage item.
			<Proxy<T>>::insert(&rescuer, &lost);
			Self::deposit_event(RawEvent::AccountRecovered(lost, rescuer));
		}

		/// Create a recovery configuration for your account. This makes your account recoverable.
		///
		/// Payment: `ConfigDepositBase` + `FriendDepositFactor` * #_of_friends balance
		/// will be reserved for storing the recovery configuration. This deposit is returned
		/// in full when the user calls `remove_recovery`.
		///
		/// The dispatch origin for this call must be _Signed_.
		///
		/// Parameters:
		/// - `friends`: A list of friends you trust to vouch for recovery attempts.
		///   Should be ordered and contain no duplicate values.
		/// - `threshold`: The number of friends that must vouch for a recovery attempt
		///   before the account can be recovered. Should be less than or equal to
		///   the length of the list of friends.
		/// - `delay_period`: The number of blocks after a recovery attempt is initialized
		///   that needs to pass before the account can be recovered.
		///
		/// # <weight>
		/// - Key: F (len of friends)
		/// - One storage read to check that account is not already recoverable. O(1).
		/// - A check that the friends list is sorted and unique. O(F)
		/// - One currency reserve operation. O(X)
		/// - One storage write. O(1). Codec O(F).
		/// - One event.
		///
		/// Total Complexity: O(F + X)
		/// # </weight>
		#[weight = 100_000_000]
		fn create_recovery(origin,
			friends: Vec<T::AccountId>,
			threshold: u16,
			delay_period: T::BlockNumber
		) {
			let who = ensure_signed(origin)?;
			// Check account is not already set up for recovery
			ensure!(!<Recoverable<T>>::contains_key(&who), Error::<T>::AlreadyRecoverable);
			// Check user input is valid
			ensure!(threshold >= 1, Error::<T>::ZeroThreshold);
			ensure!(!friends.is_empty(), Error::<T>::NotEnoughFriends);
			ensure!(threshold as usize <= friends.len(), Error::<T>::NotEnoughFriends);
			let max_friends = T::MaxFriends::get() as usize;
			ensure!(friends.len() <= max_friends, Error::<T>::MaxFriends);
			ensure!(Self::is_sorted_and_unique(&friends), Error::<T>::NotSorted);
			// Total deposit is base fee + number of friends * factor fee
			let friend_deposit = T::FriendDepositFactor::get()
				.checked_mul(&friends.len().saturated_into())
				.ok_or(Error::<T>::Overflow)?;
			let total_deposit = T::ConfigDepositBase::get()
				.checked_add(&friend_deposit)
				.ok_or(Error::<T>::Overflow)?;
			// Reserve the deposit
			T::Currency::reserve(&who, total_deposit)?;
			// Create the recovery configuration
			let recovery_config = RecoveryConfig {
				delay_period,
				deposit: total_deposit,
				friends,
				threshold,
			};
			// Create the recovery configuration storage item
			<Recoverable<T>>::insert(&who, recovery_config);

			Self::deposit_event(RawEvent::RecoveryCreated(who));
		}

		/// Initiate the process for recovering a recoverable account.
		///
		/// Payment: `RecoveryDeposit` balance will be reserved for initiating the
		/// recovery process. This deposit will always be repatriated to the account
		/// trying to be recovered. See `close_recovery`.
		///
		/// The dispatch origin for this call must be _Signed_.
		///
		/// Parameters:
		/// - `account`: The lost account that you want to recover. This account
		///   needs to be recoverable (i.e. have a recovery configuration).
		///
		/// # <weight>
		/// - One storage read to check that account is recoverable. O(F)
		/// - One storage read to check that this recovery process hasn't already started. O(1)
		/// - One currency reserve operation. O(X)
		/// - One storage read to get the current block number. O(1)
		/// - One storage write. O(1).
		/// - One event.
		///
		/// Total Complexity: O(F + X)
		/// # </weight>
		#[weight = 100_000_000]
		fn initiate_recovery(origin, account: T::AccountId) {
			let who = ensure_signed(origin)?;
			// Check that the account is recoverable
			ensure!(<Recoverable<T>>::contains_key(&account), Error::<T>::NotRecoverable);
			// Check that the recovery process has not already been started
			ensure!(!<ActiveRecoveries<T>>::contains_key(&account, &who), Error::<T>::AlreadyStarted);
			// Take recovery deposit
			let recovery_deposit = T::RecoveryDeposit::get();
			T::Currency::reserve(&who, recovery_deposit)?;
			// Create an active recovery status
			let recovery_status = ActiveRecovery {
				created: <system::Module<T>>::block_number(),
				deposit: recovery_deposit,
				friends: vec![],
			};
			// Create the active recovery storage item
			<ActiveRecoveries<T>>::insert(&account, &who, recovery_status);
			Self::deposit_event(RawEvent::RecoveryInitiated(account, who));
		}

		/// Allow a "friend" of a recoverable account to vouch for an active recovery
		/// process for that account.
		///
		/// The dispatch origin for this call must be _Signed_ and must be a "friend"
		/// for the recoverable account.
		///
		/// Parameters:
		/// - `lost`: The lost account that you want to recover.
		/// - `rescuer`: The account trying to rescue the lost account that you
		///   want to vouch for.
		///
		/// The combination of these two parameters must point to an active recovery
		/// process.
		///
		/// # <weight>
		/// Key: F (len of friends in config), V (len of vouching friends)
		/// - One storage read to get the recovery configuration. O(1), Codec O(F)
		/// - One storage read to get the active recovery process. O(1), Codec O(V)
		/// - One binary search to confirm caller is a friend. O(logF)
		/// - One binary search to confirm caller has not already vouched. O(logV)
		/// - One storage write. O(1), Codec O(V).
		/// - One event.
		///
		/// Total Complexity: O(F + logF + V + logV)
		/// # </weight>
		#[weight = 100_000_000]
		fn vouch_recovery(origin, lost: T::AccountId, rescuer: T::AccountId) {
			let who = ensure_signed(origin)?;
			// Get the recovery configuration for the lost account.
			let recovery_config = Self::recovery_config(&lost).ok_or(Error::<T>::NotRecoverable)?;
			// Get the active recovery process for the rescuer.
			let mut active_recovery = Self::active_recovery(&lost, &rescuer).ok_or(Error::<T>::NotStarted)?;
			// Make sure the voter is a friend
			ensure!(Self::is_friend(&recovery_config.friends, &who), Error::<T>::NotFriend);
			// Either insert the vouch, or return an error that the user already vouched.
			match active_recovery.friends.binary_search(&who) {
				Ok(_pos) => Err(Error::<T>::AlreadyVouched)?,
				Err(pos) => active_recovery.friends.insert(pos, who.clone()),
			}
			// Update storage with the latest details
			<ActiveRecoveries<T>>::insert(&lost, &rescuer, active_recovery);
			Self::deposit_event(RawEvent::RecoveryVouched(lost, rescuer, who));
		}

		/// Allow a successful rescuer to claim their recovered account.
		///
		/// The dispatch origin for this call must be _Signed_ and must be a "rescuer"
		/// who has successfully completed the account recovery process: collected
		/// `threshold` or more vouches, waited `delay_period` blocks since initiation.
		///
		/// Parameters:
		/// - `account`: The lost account that you want to claim has been successfully
		///   recovered by you.
		///
		/// # <weight>
		/// Key: F (len of friends in config), V (len of vouching friends)
		/// - One storage read to get the recovery configuration. O(1), Codec O(F)
		/// - One storage read to get the active recovery process. O(1), Codec O(V)
		/// - One storage read to get the current block number. O(1)
		/// - One storage write. O(1), Codec O(V).
		/// - One event.
		///
		/// Total Complexity: O(F + V)
		/// # </weight>
		#[weight = 100_000_000]
		fn claim_recovery(origin, account: T::AccountId) {
			let who = ensure_signed(origin)?;
			// Get the recovery configuration for the lost account
			let recovery_config = Self::recovery_config(&account).ok_or(Error::<T>::NotRecoverable)?;
			// Get the active recovery process for the rescuer
			let active_recovery = Self::active_recovery(&account, &who).ok_or(Error::<T>::NotStarted)?;
			ensure!(!Proxy::<T>::contains_key(&who), Error::<T>::AlreadyProxy);
			// Make sure the delay period has passed
			let current_block_number = <system::Module<T>>::block_number();
			let recoverable_block_number = active_recovery.created
				.checked_add(&recovery_config.delay_period)
				.ok_or(Error::<T>::Overflow)?;
			ensure!(recoverable_block_number <= current_block_number, Error::<T>::DelayPeriod);
			// Make sure the threshold is met
			ensure!(
				recovery_config.threshold as usize <= active_recovery.friends.len(),
				Error::<T>::Threshold
			);
			// Create the recovery storage item
			Proxy::<T>::insert(&who, &account);
			system::Module::<T>::inc_ref(&who);
			Self::deposit_event(RawEvent::AccountRecovered(account, who));
		}

		/// As the controller of a recoverable account, close an active recovery
		/// process for your account.
		///
		/// Payment: By calling this function, the recoverable account will receive
		/// the recovery deposit `RecoveryDeposit` placed by the rescuer.
		///
		/// The dispatch origin for this call must be _Signed_ and must be a
		/// recoverable account with an active recovery process for it.
		///
		/// Parameters:
		/// - `rescuer`: The account trying to rescue this recoverable account.
		///
		/// # <weight>
		/// Key: V (len of vouching friends)
		/// - One storage read/remove to get the active recovery process. O(1), Codec O(V)
		/// - One balance call to repatriate reserved. O(X)
		/// - One event.
		///
		/// Total Complexity: O(V + X)
		/// # </weight>
		#[weight = 30_000_000]
		fn close_recovery(origin, rescuer: T::AccountId) {
			let who = ensure_signed(origin)?;
			// Take the active recovery process started by the rescuer for this account.
			let active_recovery = <ActiveRecoveries<T>>::take(&who, &rescuer).ok_or(Error::<T>::NotStarted)?;
			// Move the reserved funds from the rescuer to the rescued account.
			// Acts like a slashing mechanism for those who try to maliciously recover accounts.
			let _ = T::Currency::repatriate_reserved(&rescuer, &who, active_recovery.deposit, BalanceStatus::Free);
			Self::deposit_event(RawEvent::RecoveryClosed(who, rescuer));
		}

		/// Remove the recovery process for your account. Recovered accounts are still accessible.
		///
		/// NOTE: The user must make sure to call `close_recovery` on all active
		/// recovery attempts before calling this function else it will fail.
		///
		/// Payment: By calling this function the recoverable account will unreserve
		/// their recovery configuration deposit.
		/// (`ConfigDepositBase` + `FriendDepositFactor` * #_of_friends)
		///
		/// The dispatch origin for this call must be _Signed_ and must be a
		/// recoverable account (i.e. has a recovery configuration).
		///
		/// # <weight>
		/// Key: F (len of friends)
		/// - One storage read to get the prefix iterator for active recoveries. O(1)
		/// - One storage read/remove to get the recovery configuration. O(1), Codec O(F)
		/// - One balance call to unreserved. O(X)
		/// - One event.
		///
		/// Total Complexity: O(F + X)
		/// # </weight>
		#[weight = 30_000_000]
		fn remove_recovery(origin) {
			let who = ensure_signed(origin)?;
			// Check there are no active recoveries
			let mut active_recoveries = <ActiveRecoveries<T>>::iter_prefix_values(&who);
			ensure!(active_recoveries.next().is_none(), Error::<T>::StillActive);
			// Take the recovery configuration for this account.
			let recovery_config = <Recoverable<T>>::take(&who).ok_or(Error::<T>::NotRecoverable)?;

			// Unreserve the initial deposit for the recovery configuration.
			T::Currency::unreserve(&who, recovery_config.deposit);
			Self::deposit_event(RawEvent::RecoveryRemoved(who));
		}

		/// Cancel the ability to use `as_recovered` for `account`.
		///
		/// The dispatch origin for this call must be _Signed_ and registered to
		/// be able to make calls on behalf of the recovered account.
		///
		/// Parameters:
		/// - `account`: The recovered account you are able to call on-behalf-of.
		///
		/// # <weight>
		/// - One storage mutation to check account is recovered by `who`. O(1)
		/// # </weight>
		#[weight = 0]
		fn cancel_recovered(origin, account: T::AccountId) {
			let who = ensure_signed(origin)?;
			// Check `who` is allowed to make a call on behalf of `account`
			ensure!(Self::proxy(&who) == Some(account), Error::<T>::NotAllowed);
			Proxy::<T>::remove(&who);
			system::Module::<T>::dec_ref(&who);
		}
	}
}

impl<T: Config> Module<T> {
	/// Check that friends list is sorted and has no duplicates.
	fn is_sorted_and_unique(friends: &Vec<T::AccountId>) -> bool {
		friends.windows(2).all(|w| w[0] < w[1])
	}

	/// Check that a user is a friend in the friends list.
	fn is_friend(friends: &Vec<T::AccountId>, friend: &T::AccountId) -> bool {
		friends.binary_search(&friend).is_ok()
	}
}<|MERGE_RESOLUTION|>--- conflicted
+++ resolved
@@ -172,11 +172,7 @@
 mod tests;
 
 type BalanceOf<T> =
-<<<<<<< HEAD
-	<<T as Trait>::Currency as Currency<<T as frame_system::Config>::AccountId>>::Balance;
-=======
 	<<T as Config>::Currency as Currency<<T as frame_system::Config>::AccountId>>::Balance;
->>>>>>> 21fe14af
 
 /// Configuration trait.
 pub trait Config: frame_system::Config {
