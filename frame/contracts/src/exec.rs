// Copyright 2018-2020 Parity Technologies (UK) Ltd.
// This file is part of Substrate.

// Substrate is free software: you can redistribute it and/or modify
// it under the terms of the GNU General Public License as published by
// the Free Software Foundation, either version 3 of the License, or
// (at your option) any later version.

// Substrate is distributed in the hope that it will be useful,
// but WITHOUT ANY WARRANTY; without even the implied warranty of
// MERCHANTABILITY or FITNESS FOR A PARTICULAR PURPOSE.  See the
// GNU General Public License for more details.

// You should have received a copy of the GNU General Public License
// along with Substrate. If not, see <http://www.gnu.org/licenses/>.

use crate::{
	CodeHash, ConfigCache, Event, RawEvent, Config, Module as Contracts,
	TrieId, BalanceOf, ContractInfo, gas::GasMeter, rent::Rent, storage::{self, Storage},
	Error, ContractInfoOf
};
use sp_core::crypto::UncheckedFrom;
use sp_std::prelude::*;
use sp_runtime::traits::{Bounded, Zero, Convert, Saturating};
use frame_support::{
	dispatch::DispatchError,
	traits::{ExistenceRequirement, Currency, Time, Randomness},
	weights::Weight,
	ensure, StorageMap,
};
use pallet_contracts_primitives::{ErrorOrigin, ExecError, ExecReturnValue, ExecResult, ReturnFlags};

pub type AccountIdOf<T> = <T as frame_system::Config>::AccountId;
<<<<<<< HEAD
pub type MomentOf<T> = <<T as Trait>::Time as Time>::Moment;
=======
pub type MomentOf<T> = <<T as Config>::Time as Time>::Moment;
>>>>>>> 21fe14af
pub type SeedOf<T> = <T as frame_system::Config>::Hash;
pub type BlockNumberOf<T> = <T as frame_system::Config>::BlockNumber;
pub type StorageKey = [u8; 32];

/// A type that represents a topic of an event. At the moment a hash is used.
pub type TopicOf<T> = <T as frame_system::Config>::Hash;

/// Describes whether we deal with a contract or a plain account.
pub enum TransactorKind {
	/// Transaction was initiated from a plain account. That can be either be through a
	/// signed transaction or through RPC.
	PlainAccount,
	/// The call was initiated by a contract account.
	Contract,
}

/// An interface that provides access to the external environment in which the
/// smart-contract is executed.
///
/// This interface is specialized to an account of the executing code, so all
/// operations are implicitly performed on that account.
pub trait Ext {
	type T: Config;

	/// Returns the storage entry of the executing account by the given `key`.
	///
	/// Returns `None` if the `key` wasn't previously set by `set_storage` or
	/// was deleted.
	fn get_storage(&self, key: &StorageKey) -> Option<Vec<u8>>;

	/// Sets the storage entry by the given key to the specified value. If `value` is `None` then
	/// the storage entry is deleted.
	fn set_storage(&mut self, key: StorageKey, value: Option<Vec<u8>>);

	/// Instantiate a contract from the given code.
	///
	/// The newly created account will be associated with `code`. `value` specifies the amount of value
	/// transferred from this to the newly created account (also known as endowment).
	fn instantiate(
		&mut self,
		code: &CodeHash<Self::T>,
		value: BalanceOf<Self::T>,
		gas_meter: &mut GasMeter<Self::T>,
		input_data: Vec<u8>,
		salt: &[u8],
	) -> Result<(AccountIdOf<Self::T>, ExecReturnValue), ExecError>;

	/// Transfer some amount of funds into the specified account.
	fn transfer(
		&mut self,
		to: &AccountIdOf<Self::T>,
		value: BalanceOf<Self::T>,
	) -> Result<(), DispatchError>;

	/// Transfer all funds to `beneficiary` and delete the contract.
	///
	/// Since this function removes the self contract eagerly, if succeeded, no further actions should
	/// be performed on this `Ext` instance.
	///
	/// This function will fail if the same contract is present on the contract
	/// call stack.
	fn terminate(
		&mut self,
		beneficiary: &AccountIdOf<Self::T>,
	) -> Result<(), DispatchError>;

	/// Call (possibly transferring some amount of funds) into the specified account.
	fn call(
		&mut self,
		to: &AccountIdOf<Self::T>,
		value: BalanceOf<Self::T>,
		gas_meter: &mut GasMeter<Self::T>,
		input_data: Vec<u8>,
	) -> ExecResult;

	/// Restores the given destination contract sacrificing the current one.
	///
	/// Since this function removes the self contract eagerly, if succeeded, no further actions should
	/// be performed on this `Ext` instance.
	///
	/// This function will fail if the same contract is present
	/// on the contract call stack.
	fn restore_to(
		&mut self,
		dest: AccountIdOf<Self::T>,
		code_hash: CodeHash<Self::T>,
		rent_allowance: BalanceOf<Self::T>,
		delta: Vec<StorageKey>,
	) -> Result<(), DispatchError>;

	/// Returns a reference to the account id of the caller.
	fn caller(&self) -> &AccountIdOf<Self::T>;

	/// Returns a reference to the account id of the current contract.
	fn address(&self) -> &AccountIdOf<Self::T>;

	/// Returns the balance of the current contract.
	///
	/// The `value_transferred` is already added.
	fn balance(&self) -> BalanceOf<Self::T>;

	/// Returns the value transferred along with this call or as endowment.
	fn value_transferred(&self) -> BalanceOf<Self::T>;

	/// Returns a reference to the timestamp of the current block
	fn now(&self) -> &MomentOf<Self::T>;

	/// Returns the minimum balance that is required for creating an account.
	fn minimum_balance(&self) -> BalanceOf<Self::T>;

	/// Returns the deposit required to create a tombstone upon contract eviction.
	fn tombstone_deposit(&self) -> BalanceOf<Self::T>;

	/// Returns a random number for the current block with the given subject.
	fn random(&self, subject: &[u8]) -> SeedOf<Self::T>;

	/// Deposit an event with the given topics.
	///
	/// There should not be any duplicates in `topics`.
	fn deposit_event(&mut self, topics: Vec<TopicOf<Self::T>>, data: Vec<u8>);

	/// Set rent allowance of the contract
	fn set_rent_allowance(&mut self, rent_allowance: BalanceOf<Self::T>);

	/// Rent allowance of the contract
	fn rent_allowance(&self) -> BalanceOf<Self::T>;

	/// Returns the current block number.
	fn block_number(&self) -> BlockNumberOf<Self::T>;

	/// Returns the maximum allowed size of a storage item.
	fn max_value_size(&self) -> u32;

	/// Returns the price for the specified amount of weight.
	fn get_weight_price(&self, weight: Weight) -> BalanceOf<Self::T>;
}

/// Loader is a companion of the `Vm` trait. It loads an appropriate abstract
/// executable to be executed by an accompanying `Vm` implementation.
pub trait Loader<T: Config> {
	type Executable;

	/// Load the initializer portion of the code specified by the `code_hash`. This
	/// executable is called upon instantiation.
	fn load_init(&self, code_hash: &CodeHash<T>) -> Result<Self::Executable, &'static str>;
	/// Load the main portion of the code specified by the `code_hash`. This executable
	/// is called for each call to a contract.
	fn load_main(&self, code_hash: &CodeHash<T>) -> Result<Self::Executable, &'static str>;
}

/// A trait that represent a virtual machine.
///
/// You can view a virtual machine as something that takes code, an input data buffer,
/// queries it and/or performs actions on the given `Ext` and optionally
/// returns an output data buffer. The type of code depends on the particular virtual machine.
///
/// Execution of code can end by either implicit termination (that is, reached the end of
/// executable), explicit termination via returning a buffer or termination due to a trap.
pub trait Vm<T: Config> {
	type Executable;

	fn execute<E: Ext<T = T>>(
		&self,
		exec: &Self::Executable,
		ext: E,
		input_data: Vec<u8>,
		gas_meter: &mut GasMeter<T>,
	) -> ExecResult;
}

pub struct ExecutionContext<'a, T: Config + 'a, V, L> {
	pub caller: Option<&'a ExecutionContext<'a, T, V, L>>,
	pub self_account: T::AccountId,
	pub self_trie_id: Option<TrieId>,
	pub depth: usize,
	pub config: &'a ConfigCache<T>,
	pub vm: &'a V,
	pub loader: &'a L,
	pub timestamp: MomentOf<T>,
	pub block_number: T::BlockNumber,
}

impl<'a, T, E, V, L> ExecutionContext<'a, T, V, L>
where
	T: Config,
	T::AccountId: UncheckedFrom<T::Hash> + AsRef<[u8]>,
	L: Loader<T, Executable = E>,
	V: Vm<T, Executable = E>,
{
	/// Create the top level execution context.
	///
	/// The specified `origin` address will be used as `sender` for. The `origin` must be a regular
	/// account (not a contract).
	pub fn top_level(origin: T::AccountId, cfg: &'a ConfigCache<T>, vm: &'a V, loader: &'a L) -> Self {
		ExecutionContext {
			caller: None,
			self_trie_id: None,
			self_account: origin,
			depth: 0,
			config: &cfg,
			vm: &vm,
			loader: &loader,
			timestamp: T::Time::now(),
			block_number: <frame_system::Module<T>>::block_number(),
		}
	}

	fn nested<'b, 'c: 'b>(&'c self, dest: T::AccountId, trie_id: TrieId)
		-> ExecutionContext<'b, T, V, L>
	{
		ExecutionContext {
			caller: Some(self),
			self_trie_id: Some(trie_id),
			self_account: dest,
			depth: self.depth + 1,
			config: self.config,
			vm: self.vm,
			loader: self.loader,
			timestamp: self.timestamp.clone(),
			block_number: self.block_number.clone(),
		}
	}

	/// Make a call to the specified address, optionally transferring some funds.
	pub fn call(
		&mut self,
		dest: T::AccountId,
		value: BalanceOf<T>,
		gas_meter: &mut GasMeter<T>,
		input_data: Vec<u8>,
	) -> ExecResult {
		if self.depth == self.config.max_depth as usize {
			Err(Error::<T>::MaxCallDepthReached)?
		}

		// Assumption: `collect` doesn't collide with overlay because
		// `collect` will be done on first call and destination contract and balance
		// cannot be changed before the first call
		// We do not allow 'calling' plain accounts. For transfering value
		// `seal_transfer` must be used.
		let contract = if let Some(ContractInfo::Alive(info)) = Rent::<T>::collect(&dest) {
			info
		} else {
			Err(Error::<T>::NotCallable)?
		};

		let transactor_kind = self.transactor_kind();
		let caller = self.self_account.clone();

		self.with_nested_context(dest.clone(), contract.trie_id.clone(), |nested| {
			if value > BalanceOf::<T>::zero() {
				transfer(
					TransferCause::Call,
					transactor_kind,
					&caller,
					&dest,
					value,
					nested,
				)?
			}

			let executable = nested.loader.load_main(&contract.code_hash)
				.map_err(|_| Error::<T>::CodeNotFound)?;
			let output = nested.vm.execute(
				&executable,
				nested.new_call_context(caller, value),
				input_data,
				gas_meter,
			).map_err(|e| ExecError { error: e.error, origin: ErrorOrigin::Callee })?;
			Ok(output)
		})
	}

	pub fn instantiate(
		&mut self,
		endowment: BalanceOf<T>,
		gas_meter: &mut GasMeter<T>,
		code_hash: &CodeHash<T>,
		input_data: Vec<u8>,
		salt: &[u8],
	) -> Result<(T::AccountId, ExecReturnValue), ExecError> {
		if self.depth == self.config.max_depth as usize {
			Err(Error::<T>::MaxCallDepthReached)?
		}

		let transactor_kind = self.transactor_kind();
		let caller = self.self_account.clone();
		let dest = Contracts::<T>::contract_address(&caller, code_hash, salt);

		// TrieId has not been generated yet and storage is empty since contract is new.
		//
		// Generate it now.
		let dest_trie_id = Storage::<T>::generate_trie_id(&dest);

		let output = self.with_nested_context(dest.clone(), dest_trie_id, |nested| {
			Storage::<T>::place_contract(
				&dest,
				nested
					.self_trie_id
					.clone()
					.expect("the nested context always has to have self_trie_id"),
				code_hash.clone()
			)?;

			// Send funds unconditionally here. If the `endowment` is below existential_deposit
			// then error will be returned here.
			transfer(
				TransferCause::Instantiate,
				transactor_kind,
				&caller,
				&dest,
				endowment,
				nested,
			)?;

			let executable = nested.loader.load_init(&code_hash)
				.map_err(|_| Error::<T>::CodeNotFound)?;
			let output = nested.vm
				.execute(
					&executable,
					nested.new_call_context(caller.clone(), endowment),
					input_data,
					gas_meter,
				).map_err(|e| ExecError { error: e.error, origin: ErrorOrigin::Callee })?;

			// We need each contract that exists to be above the subsistence threshold
			// in order to keep up the guarantuee that we always leave a tombstone behind
			// with the exception of a contract that called `seal_terminate`.
			if T::Currency::total_balance(&dest) < nested.config.subsistence_threshold() {
				Err(Error::<T>::NewContractNotFunded)?
			}

			// Deposit an instantiation event.
			deposit_event::<T>(vec![], RawEvent::Instantiated(caller.clone(), dest.clone()));

			Ok(output)
		})?;

		Ok((dest, output))
	}

	fn new_call_context<'b>(
		&'b mut self,
		caller: T::AccountId,
		value: BalanceOf<T>,
	) -> CallContext<'b, 'a, T, V, L> {
		let timestamp = self.timestamp.clone();
		let block_number = self.block_number.clone();
		CallContext {
			ctx: self,
			caller,
			value_transferred: value,
			timestamp,
			block_number,
		}
	}

	/// Execute the given closure within a nested execution context.
	fn with_nested_context<F>(&mut self, dest: T::AccountId, trie_id: TrieId, func: F)
		-> ExecResult
		where F: FnOnce(&mut ExecutionContext<T, V, L>) -> ExecResult
	{
		use frame_support::storage::TransactionOutcome::*;
		let mut nested = self.nested(dest, trie_id);
		frame_support::storage::with_transaction(|| {
			let output = func(&mut nested);
			match output {
				Ok(ref rv) if !rv.flags.contains(ReturnFlags::REVERT) => Commit(output),
				_ => Rollback(output),
			}
		})
	}

	/// Returns whether a contract, identified by address, is currently live in the execution
	/// stack, meaning it is in the middle of an execution.
	fn is_live(&self, account: &T::AccountId) -> bool {
		&self.self_account == account ||
			self.caller.map_or(false, |caller| caller.is_live(account))
	}

	fn transactor_kind(&self) -> TransactorKind {
		if self.depth == 0 {
			debug_assert!(self.self_trie_id.is_none());
			debug_assert!(self.caller.is_none());
			debug_assert!(ContractInfoOf::<T>::get(&self.self_account).is_none());
			TransactorKind::PlainAccount
		} else {
			TransactorKind::Contract
		}
	}
}

/// Describes possible transfer causes.
enum TransferCause {
	Call,
	Instantiate,
	Terminate,
}

/// Transfer some funds from `transactor` to `dest`.
///
/// We only allow allow for draining all funds of the sender if `cause` is
/// is specified as `Terminate`. Otherwise, any transfer that would bring the sender below the
/// subsistence threshold (for contracts) or the existential deposit (for plain accounts)
/// results in an error.
fn transfer<'a, T: Config, V: Vm<T>, L: Loader<T>>(
	cause: TransferCause,
	origin: TransactorKind,
	transactor: &T::AccountId,
	dest: &T::AccountId,
	value: BalanceOf<T>,
	ctx: &mut ExecutionContext<'a, T, V, L>,
) -> Result<(), DispatchError>
where
	T::AccountId: UncheckedFrom<T::Hash> + AsRef<[u8]>,
{
	use self::TransferCause::*;
	use self::TransactorKind::*;

	// Only seal_terminate is allowed to bring the sender below the subsistence
	// threshold or even existential deposit.
	let existence_requirement = match (cause, origin) {
		(Terminate, _) => ExistenceRequirement::AllowDeath,
		(_, Contract) => {
			ensure!(
				T::Currency::total_balance(transactor).saturating_sub(value) >=
					ctx.config.subsistence_threshold(),
				Error::<T>::BelowSubsistenceThreshold,
			);
			ExistenceRequirement::KeepAlive
		},
		(_, PlainAccount) => ExistenceRequirement::KeepAlive,
	};

	T::Currency::transfer(transactor, dest, value, existence_requirement)
		.map_err(|_| Error::<T>::TransferFailed)?;

	Ok(())
}

/// A context that is active within a call.
///
/// This context has some invariants that must be held at all times. Specifically:
///`ctx` always points to a context of an alive contract. That implies that it has an existent
/// `self_trie_id`.
///
/// Be advised that there are brief time spans where these invariants could be invalidated.
/// For example, when a contract requests self-termination the contract is removed eagerly. That
/// implies that the control won't be returned to the contract anymore, but there is still some code
/// on the path of the return from that call context. Therefore, care must be taken in these
/// situations.
struct CallContext<'a, 'b: 'a, T: Config + 'b, V: Vm<T> + 'b, L: Loader<T>> {
	ctx: &'a mut ExecutionContext<'b, T, V, L>,
	caller: T::AccountId,
	value_transferred: BalanceOf<T>,
	timestamp: MomentOf<T>,
	block_number: T::BlockNumber,
}

impl<'a, 'b: 'a, T, E, V, L> Ext for CallContext<'a, 'b, T, V, L>
where
	T: Config + 'b,
	T::AccountId: UncheckedFrom<T::Hash> + AsRef<[u8]>,
	V: Vm<T, Executable = E>,
	L: Loader<T, Executable = E>,
{
	type T = T;

	fn get_storage(&self, key: &StorageKey) -> Option<Vec<u8>> {
		let trie_id = self.ctx.self_trie_id.as_ref().expect(
			"`ctx.self_trie_id` points to an alive contract within the `CallContext`;\
				it cannot be `None`;\
				expect can't fail;\
				qed",
		);
		Storage::<T>::read(trie_id, key)
	}

	fn set_storage(&mut self, key: StorageKey, value: Option<Vec<u8>>) {
		let trie_id = self.ctx.self_trie_id.as_ref().expect(
			"`ctx.self_trie_id` points to an alive contract within the `CallContext`;\
				it cannot be `None`;\
				expect can't fail;\
				qed",
		);
		if let Err(storage::ContractAbsentError) =
			Storage::<T>::write(&self.ctx.self_account, trie_id, &key, value)
		{
			panic!(
				"the contract must be in the alive state within the `CallContext`;\
				the contract cannot be absent in storage;
				write cannot return `None`;
				qed"
			);
		}
	}

	fn instantiate(
		&mut self,
		code_hash: &CodeHash<T>,
		endowment: BalanceOf<T>,
		gas_meter: &mut GasMeter<T>,
		input_data: Vec<u8>,
		salt: &[u8],
	) -> Result<(AccountIdOf<T>, ExecReturnValue), ExecError> {
		self.ctx.instantiate(endowment, gas_meter, code_hash, input_data, salt)
	}

	fn transfer(
		&mut self,
		to: &T::AccountId,
		value: BalanceOf<T>,
	) -> Result<(), DispatchError> {
		transfer(
			TransferCause::Call,
			TransactorKind::Contract,
			&self.ctx.self_account.clone(),
			to,
			value,
			self.ctx,
		)
	}

	fn terminate(
		&mut self,
		beneficiary: &AccountIdOf<Self::T>,
	) -> Result<(), DispatchError> {
		let self_id = self.ctx.self_account.clone();
		let value = T::Currency::free_balance(&self_id);
		if let Some(caller_ctx) = self.ctx.caller {
			if caller_ctx.is_live(&self_id) {
				return Err(Error::<T>::ReentranceDenied.into());
			}
		}
		transfer(
			TransferCause::Terminate,
			TransactorKind::Contract,
			&self_id,
			beneficiary,
			value,
			self.ctx,
		)?;
		let self_trie_id = self.ctx.self_trie_id.as_ref().expect(
			"this function is only invoked by in the context of a contract;\
				a contract has a trie id;\
				this can't be None; qed",
		);
		Storage::<T>::destroy_contract(&self_id, self_trie_id);
		Ok(())
	}

	fn call(
		&mut self,
		to: &T::AccountId,
		value: BalanceOf<T>,
		gas_meter: &mut GasMeter<T>,
		input_data: Vec<u8>,
	) -> ExecResult {
		self.ctx.call(to.clone(), value, gas_meter, input_data)
	}

	fn restore_to(
		&mut self,
		dest: AccountIdOf<Self::T>,
		code_hash: CodeHash<Self::T>,
		rent_allowance: BalanceOf<Self::T>,
		delta: Vec<StorageKey>,
	) -> Result<(), DispatchError> {
		if let Some(caller_ctx) = self.ctx.caller {
			if caller_ctx.is_live(&self.ctx.self_account) {
				return Err(Error::<T>::ReentranceDenied.into());
			}
		}

		let result = Rent::<T>::restore_to(
			self.ctx.self_account.clone(),
			dest.clone(),
			code_hash.clone(),
			rent_allowance,
			delta,
		);
		if let Ok(_) = result {
			deposit_event::<Self::T>(
				vec![],
				RawEvent::Restored(
					self.ctx.self_account.clone(),
					dest,
					code_hash,
					rent_allowance,
				),
			);
		}
		result
	}

	fn address(&self) -> &T::AccountId {
		&self.ctx.self_account
	}

	fn caller(&self) -> &T::AccountId {
		&self.caller
	}

	fn balance(&self) -> BalanceOf<T> {
		T::Currency::free_balance(&self.ctx.self_account)
	}

	fn value_transferred(&self) -> BalanceOf<T> {
		self.value_transferred
	}

	fn random(&self, subject: &[u8]) -> SeedOf<T> {
		T::Randomness::random(subject)
	}

	fn now(&self) -> &MomentOf<T> {
		&self.timestamp
	}

	fn minimum_balance(&self) -> BalanceOf<T> {
		self.ctx.config.existential_deposit
	}

	fn tombstone_deposit(&self) -> BalanceOf<T> {
		self.ctx.config.tombstone_deposit
	}

	fn deposit_event(&mut self, topics: Vec<T::Hash>, data: Vec<u8>) {
		deposit_event::<Self::T>(
			topics,
			RawEvent::ContractExecution(self.ctx.self_account.clone(), data)
		);
	}

	fn set_rent_allowance(&mut self, rent_allowance: BalanceOf<T>) {
		if let Err(storage::ContractAbsentError) =
			Storage::<T>::set_rent_allowance(&self.ctx.self_account, rent_allowance)
		{
			panic!(
				"`self_account` points to an alive contract within the `CallContext`;
					set_rent_allowance cannot return `Err`; qed"
			);
		}
	}

	fn rent_allowance(&self) -> BalanceOf<T> {
		Storage::<T>::rent_allowance(&self.ctx.self_account)
			.unwrap_or_else(|_| <BalanceOf<T>>::max_value()) // Must never be triggered actually
	}

	fn block_number(&self) -> T::BlockNumber { self.block_number }

	fn max_value_size(&self) -> u32 {
		self.ctx.config.max_value_size
	}

	fn get_weight_price(&self, weight: Weight) -> BalanceOf<Self::T> {
		T::WeightPrice::convert(weight)
	}
}

fn deposit_event<T: Config>(
	topics: Vec<T::Hash>,
	event: Event<T>,
) {
	<frame_system::Module<T>>::deposit_event_indexed(
		&*topics,
		<T as Config>::Event::from(event).into(),
	)
}

/// These tests exercise the executive layer.
///
/// In these tests the VM/loader are mocked. Instead of dealing with wasm bytecode they use simple closures.
/// This allows you to tackle executive logic more thoroughly without writing a
/// wasm VM code.
#[cfg(test)]
mod tests {
	use super::{
		BalanceOf, Event, ExecResult, ExecutionContext, Ext, Loader,
		RawEvent, Vm, ReturnFlags, ExecError, ErrorOrigin, AccountIdOf,
	};
	use crate::{
		gas::GasMeter, tests::{ExtBuilder, Test, MetaEvent},
		exec::ExecReturnValue, CodeHash, ConfigCache,
		gas::Gas,
		storage::Storage,
		tests::{ALICE, BOB, CHARLIE},
		Error,
	};
	use crate::tests::test_utils::{place_contract, set_balance, get_balance};
	use sp_runtime::DispatchError;
	use assert_matches::assert_matches;
	use std::{cell::RefCell, collections::HashMap, marker::PhantomData, rc::Rc};

	const GAS_LIMIT: Gas = 10_000_000_000;

	fn events() -> Vec<Event<Test>> {
		<frame_system::Module<Test>>::events()
			.into_iter()
			.filter_map(|meta| match meta.event {
				MetaEvent::contracts(contract_event) => Some(contract_event),
				_ => None,
			})
			.collect()
	}

	struct MockCtx<'a> {
		ext: &'a mut dyn Ext<T = Test>,
		input_data: Vec<u8>,
		gas_meter: &'a mut GasMeter<Test>,
	}

	#[derive(Clone)]
	struct MockExecutable<'a>(Rc<dyn Fn(MockCtx) -> ExecResult + 'a>);

	impl<'a> MockExecutable<'a> {
		fn new(f: impl Fn(MockCtx) -> ExecResult + 'a) -> Self {
			MockExecutable(Rc::new(f))
		}
	}

	struct MockLoader<'a> {
		map: HashMap<CodeHash<Test>, MockExecutable<'a>>,
		counter: u64,
	}

	impl<'a> MockLoader<'a> {
		fn empty() -> Self {
			MockLoader {
				map: HashMap::new(),
				counter: 0,
			}
		}

		fn insert(&mut self, f: impl Fn(MockCtx) -> ExecResult + 'a) -> CodeHash<Test> {
			// Generate code hashes as monotonically increasing values.
			let code_hash = <Test as frame_system::Config>::Hash::from_low_u64_be(self.counter);

			self.counter += 1;
			self.map.insert(code_hash, MockExecutable::new(f));
			code_hash
		}
	}

	struct MockVm<'a> {
		_marker: PhantomData<&'a ()>,
	}

	impl<'a> MockVm<'a> {
		fn new() -> Self {
			MockVm { _marker: PhantomData }
		}
	}

	impl<'a> Loader<Test> for MockLoader<'a> {
		type Executable = MockExecutable<'a>;

		fn load_init(&self, code_hash: &CodeHash<Test>) -> Result<Self::Executable, &'static str> {
			self.map
				.get(code_hash)
				.cloned()
				.ok_or_else(|| "code not found")
		}
		fn load_main(&self, code_hash: &CodeHash<Test>) -> Result<Self::Executable, &'static str> {
			self.map
				.get(code_hash)
				.cloned()
				.ok_or_else(|| "code not found")
		}
	}

	impl<'a> Vm<Test> for MockVm<'a> {
		type Executable = MockExecutable<'a>;

		fn execute<E: Ext<T = Test>>(
			&self,
			exec: &MockExecutable,
			mut ext: E,
			input_data: Vec<u8>,
			gas_meter: &mut GasMeter<Test>,
		) -> ExecResult {
			(exec.0)(MockCtx {
				ext: &mut ext,
				input_data,
				gas_meter,
			})
		}
	}

	fn exec_success() -> ExecResult {
		Ok(ExecReturnValue { flags: ReturnFlags::empty(), data: Vec::new() })
	}

	#[test]
	fn it_works() {
		let value = Default::default();
		let mut gas_meter = GasMeter::<Test>::new(GAS_LIMIT);
		let data = vec![];

		let vm = MockVm::new();

		let test_data = Rc::new(RefCell::new(vec![0usize]));

		let mut loader = MockLoader::empty();
		let exec_ch = loader.insert(|_ctx| {
			test_data.borrow_mut().push(1);
			exec_success()
		});

		ExtBuilder::default().build().execute_with(|| {
			let cfg = ConfigCache::preload();
			let mut ctx = ExecutionContext::top_level(ALICE, &cfg, &vm, &loader);
			place_contract(&BOB, exec_ch);

			assert_matches!(
				ctx.call(BOB, value, &mut gas_meter, data),
				Ok(_)
			);
		});

		assert_eq!(&*test_data.borrow(), &vec![0, 1]);
	}

	#[test]
	fn transfer_works() {
		// This test verifies that a contract is able to transfer
		// some funds to another account.
		let origin = ALICE;
		let dest = BOB;

		let vm = MockVm::new();
		let loader = MockLoader::empty();

		ExtBuilder::default().build().execute_with(|| {
			let cfg = ConfigCache::preload();
			let mut ctx = ExecutionContext::top_level(origin.clone(), &cfg, &vm, &loader);
			set_balance(&origin, 100);
			set_balance(&dest, 0);

			super::transfer(
				super::TransferCause::Call,
				super::TransactorKind::PlainAccount,
				&origin,
				&dest,
				55,
				&mut ctx,
			).unwrap();

			assert_eq!(get_balance(&origin), 45);
			assert_eq!(get_balance(&dest), 55);
		});
	}

	#[test]
	fn changes_are_reverted_on_failing_call() {
		// This test verifies that changes are reverted on a call which fails (or equally, returns
		// a non-zero status code).
		let origin = ALICE;
		let dest = BOB;

		let vm = MockVm::new();
		let mut loader = MockLoader::empty();
		let return_ch = loader.insert(
			|_| Ok(ExecReturnValue { flags: ReturnFlags::REVERT, data: Vec::new() })
		);

		ExtBuilder::default().build().execute_with(|| {
			let cfg = ConfigCache::preload();
			let mut ctx = ExecutionContext::top_level(origin.clone(), &cfg, &vm, &loader);
			place_contract(&BOB, return_ch);
			set_balance(&origin, 100);
			set_balance(&dest, 0);

			let output = ctx.call(
				dest.clone(),
				55,
				&mut GasMeter::<Test>::new(GAS_LIMIT),
				vec![],
			).unwrap();

			assert!(!output.is_success());
			assert_eq!(get_balance(&origin), 100);
			assert_eq!(get_balance(&dest), 0);
		});
	}

	#[test]
	fn balance_too_low() {
		// This test verifies that a contract can't send value if it's
		// balance is too low.
		let origin = ALICE;
		let dest = BOB;

		let vm = MockVm::new();
		let loader = MockLoader::empty();

		ExtBuilder::default().build().execute_with(|| {
			let cfg = ConfigCache::preload();
			let mut ctx = ExecutionContext::top_level(origin.clone(), &cfg, &vm, &loader);
			set_balance(&origin, 0);

			let result = super::transfer(
				super::TransferCause::Call,
				super::TransactorKind::PlainAccount,
				&origin,
				&dest,
				100,
				&mut ctx,
			);

			assert_eq!(
				result,
				Err(Error::<Test>::TransferFailed.into())
			);
			assert_eq!(get_balance(&origin), 0);
			assert_eq!(get_balance(&dest), 0);
		});
	}

	#[test]
	fn output_is_returned_on_success() {
		// Verifies that if a contract returns data with a successful exit status, this data
		// is returned from the execution context.
		let origin = ALICE;
		let dest = BOB;

		let vm = MockVm::new();
		let mut loader = MockLoader::empty();
		let return_ch = loader.insert(
			|_| Ok(ExecReturnValue { flags: ReturnFlags::empty(), data: vec![1, 2, 3, 4] })
		);

		ExtBuilder::default().build().execute_with(|| {
			let cfg = ConfigCache::preload();
			let mut ctx = ExecutionContext::top_level(origin, &cfg, &vm, &loader);
			place_contract(&BOB, return_ch);

			let result = ctx.call(
				dest,
				0,
				&mut GasMeter::<Test>::new(GAS_LIMIT),
				vec![],
			);

			let output = result.unwrap();
			assert!(output.is_success());
			assert_eq!(output.data, vec![1, 2, 3, 4]);
		});
	}

	#[test]
	fn output_is_returned_on_failure() {
		// Verifies that if a contract returns data with a failing exit status, this data
		// is returned from the execution context.
		let origin = ALICE;
		let dest = BOB;

		let vm = MockVm::new();
		let mut loader = MockLoader::empty();
		let return_ch = loader.insert(
			|_| Ok(ExecReturnValue { flags: ReturnFlags::REVERT, data: vec![1, 2, 3, 4] })
		);

		ExtBuilder::default().build().execute_with(|| {
			let cfg = ConfigCache::preload();
			let mut ctx = ExecutionContext::top_level(origin, &cfg, &vm, &loader);
			place_contract(&BOB, return_ch);

			let result = ctx.call(
				dest,
				0,
				&mut GasMeter::<Test>::new(GAS_LIMIT),
				vec![],
			);

			let output = result.unwrap();
			assert!(!output.is_success());
			assert_eq!(output.data, vec![1, 2, 3, 4]);
		});
	}

	#[test]
	fn input_data_to_call() {
		let vm = MockVm::new();
		let mut loader = MockLoader::empty();
		let input_data_ch = loader.insert(|ctx| {
			assert_eq!(ctx.input_data, &[1, 2, 3, 4]);
			exec_success()
		});

		// This one tests passing the input data into a contract via call.
		ExtBuilder::default().build().execute_with(|| {
			let cfg = ConfigCache::preload();
			let mut ctx = ExecutionContext::top_level(ALICE, &cfg, &vm, &loader);
			place_contract(&BOB, input_data_ch);

			let result = ctx.call(
				BOB,
				0,
				&mut GasMeter::<Test>::new(GAS_LIMIT),
				vec![1, 2, 3, 4],
			);
			assert_matches!(result, Ok(_));
		});
	}

	#[test]
	fn input_data_to_instantiate() {
		let vm = MockVm::new();
		let mut loader = MockLoader::empty();
		let input_data_ch = loader.insert(|ctx| {
			assert_eq!(ctx.input_data, &[1, 2, 3, 4]);
			exec_success()
		});

		// This one tests passing the input data into a contract via instantiate.
		ExtBuilder::default().build().execute_with(|| {
			let cfg = ConfigCache::preload();
			let mut ctx = ExecutionContext::top_level(ALICE, &cfg, &vm, &loader);

			set_balance(&ALICE, 100);

			let result = ctx.instantiate(
				cfg.subsistence_threshold(),
				&mut GasMeter::<Test>::new(GAS_LIMIT),
				&input_data_ch,
				vec![1, 2, 3, 4],
				&[],
			);
			assert_matches!(result, Ok(_));
		});
	}

	#[test]
	fn max_depth() {
		// This test verifies that when we reach the maximal depth creation of an
		// yet another context fails.
		let value = Default::default();
		let reached_bottom = RefCell::new(false);

		let vm = MockVm::new();
		let mut loader = MockLoader::empty();
		let recurse_ch = loader.insert(|ctx| {
			// Try to call into yourself.
			let r = ctx.ext.call(&BOB, 0, ctx.gas_meter, vec![]);

			let mut reached_bottom = reached_bottom.borrow_mut();
			if !*reached_bottom {
				// We are first time here, it means we just reached bottom.
				// Verify that we've got proper error and set `reached_bottom`.
				assert_eq!(
					r,
					Err(Error::<Test>::MaxCallDepthReached.into())
				);
				*reached_bottom = true;
			} else {
				// We just unwinding stack here.
				assert_matches!(r, Ok(_));
			}

			exec_success()
		});

		ExtBuilder::default().build().execute_with(|| {
			let cfg = ConfigCache::preload();
			let mut ctx = ExecutionContext::top_level(ALICE, &cfg, &vm, &loader);
			set_balance(&BOB, 1);
			place_contract(&BOB, recurse_ch);

			let result = ctx.call(
				BOB,
				value,
				&mut GasMeter::<Test>::new(GAS_LIMIT),
				vec![],
			);

			assert_matches!(result, Ok(_));
		});
	}

	#[test]
	fn caller_returns_proper_values() {
		let origin = ALICE;
		let dest = BOB;

		let vm = MockVm::new();

		let witnessed_caller_bob = RefCell::new(None::<AccountIdOf<Test>>);
		let witnessed_caller_charlie = RefCell::new(None::<AccountIdOf<Test>>);

		let mut loader = MockLoader::empty();
		let bob_ch = loader.insert(|ctx| {
			// Record the caller for bob.
			*witnessed_caller_bob.borrow_mut() = Some(ctx.ext.caller().clone());

			// Call into CHARLIE contract.
			assert_matches!(
				ctx.ext.call(&CHARLIE, 0, ctx.gas_meter, vec![]),
				Ok(_)
			);
			exec_success()
		});
		let charlie_ch = loader.insert(|ctx| {
			// Record the caller for charlie.
			*witnessed_caller_charlie.borrow_mut() = Some(ctx.ext.caller().clone());
			exec_success()
		});

		ExtBuilder::default().build().execute_with(|| {
			let cfg = ConfigCache::preload();

			let mut ctx = ExecutionContext::top_level(origin.clone(), &cfg, &vm, &loader);
			place_contract(&dest, bob_ch);
			place_contract(&CHARLIE, charlie_ch);

			let result = ctx.call(
				dest.clone(),
				0,
				&mut GasMeter::<Test>::new(GAS_LIMIT),
				vec![],
			);

			assert_matches!(result, Ok(_));
		});

		assert_eq!(&*witnessed_caller_bob.borrow(), &Some(origin));
		assert_eq!(&*witnessed_caller_charlie.borrow(), &Some(dest));
	}

	#[test]
	fn address_returns_proper_values() {
		let vm = MockVm::new();

		let mut loader = MockLoader::empty();
		let bob_ch = loader.insert(|ctx| {
			// Verify that address matches BOB.
			assert_eq!(*ctx.ext.address(), BOB);

			// Call into charlie contract.
			assert_matches!(
				ctx.ext.call(&CHARLIE, 0, ctx.gas_meter, vec![]),
				Ok(_)
			);
			exec_success()
		});
		let charlie_ch = loader.insert(|ctx| {
			assert_eq!(*ctx.ext.address(), CHARLIE);
			exec_success()
		});

		ExtBuilder::default().build().execute_with(|| {
			let cfg = ConfigCache::preload();
			let mut ctx = ExecutionContext::top_level(ALICE, &cfg, &vm, &loader);
			place_contract(&BOB, bob_ch);
			place_contract(&CHARLIE, charlie_ch);

			let result = ctx.call(
				BOB,
				0,
				&mut GasMeter::<Test>::new(GAS_LIMIT),
				vec![],
			);

			assert_matches!(result, Ok(_));
		});
	}

	#[test]
	fn refuse_instantiate_with_value_below_existential_deposit() {
		let vm = MockVm::new();

		let mut loader = MockLoader::empty();
		let dummy_ch = loader.insert(|_| exec_success());

		ExtBuilder::default().existential_deposit(15).build().execute_with(|| {
			let cfg = ConfigCache::preload();
			let mut ctx = ExecutionContext::top_level(ALICE, &cfg, &vm, &loader);

			assert_matches!(
				ctx.instantiate(
					0, // <- zero endowment
					&mut GasMeter::<Test>::new(GAS_LIMIT),
					&dummy_ch,
					vec![],
					&[],
				),
				Err(_)
			);
		});
	}

	#[test]
	fn instantiation_work_with_success_output() {
		let vm = MockVm::new();

		let mut loader = MockLoader::empty();
		let dummy_ch = loader.insert(
			|_| Ok(ExecReturnValue { flags: ReturnFlags::empty(), data: vec![80, 65, 83, 83] })
		);

		ExtBuilder::default().existential_deposit(15).build().execute_with(|| {
			let cfg = ConfigCache::preload();
			let mut ctx = ExecutionContext::top_level(ALICE, &cfg, &vm, &loader);
			set_balance(&ALICE, 1000);

			let instantiated_contract_address = assert_matches!(
				ctx.instantiate(
					100,
					&mut GasMeter::<Test>::new(GAS_LIMIT),
					&dummy_ch,
					vec![],
					&[],
				),
				Ok((address, ref output)) if output.data == vec![80, 65, 83, 83] => address
			);

			// Check that the newly created account has the expected code hash and
			// there are instantiation event.
			assert_eq!(Storage::<Test>::code_hash(&instantiated_contract_address).unwrap(), dummy_ch);
			assert_eq!(&events(), &[
				RawEvent::Instantiated(ALICE, instantiated_contract_address)
			]);
		});
	}

	#[test]
	fn instantiation_fails_with_failing_output() {
		let vm = MockVm::new();

		let mut loader = MockLoader::empty();
		let dummy_ch = loader.insert(
			|_| Ok(ExecReturnValue { flags: ReturnFlags::REVERT, data: vec![70, 65, 73, 76] })
		);

		ExtBuilder::default().existential_deposit(15).build().execute_with(|| {
			let cfg = ConfigCache::preload();
			let mut ctx = ExecutionContext::top_level(ALICE, &cfg, &vm, &loader);
			set_balance(&ALICE, 1000);

			let instantiated_contract_address = assert_matches!(
				ctx.instantiate(
					100,
					&mut GasMeter::<Test>::new(GAS_LIMIT),
					&dummy_ch,
					vec![],
					&[],
				),
				Ok((address, ref output)) if output.data == vec![70, 65, 73, 76] => address
			);

			// Check that the account has not been created.
			assert!(Storage::<Test>::code_hash(&instantiated_contract_address).is_err());
			assert!(events().is_empty());
		});
	}

	#[test]
	fn instantiation_from_contract() {
		let vm = MockVm::new();

		let mut loader = MockLoader::empty();
		let dummy_ch = loader.insert(|_| exec_success());
		let instantiated_contract_address = Rc::new(RefCell::new(None::<AccountIdOf<Test>>));
		let instantiator_ch = loader.insert({
			let dummy_ch = dummy_ch.clone();
			let instantiated_contract_address = Rc::clone(&instantiated_contract_address);
			move |ctx| {
				// Instantiate a contract and save it's address in `instantiated_contract_address`.
				let (address, output) = ctx.ext.instantiate(
					&dummy_ch,
					ConfigCache::<Test>::subsistence_threshold_uncached(),
					ctx.gas_meter,
					vec![],
					&[48, 49, 50],
				).unwrap();

				*instantiated_contract_address.borrow_mut() = address.into();
				Ok(output)
			}
		});

		ExtBuilder::default().existential_deposit(15).build().execute_with(|| {
			let cfg = ConfigCache::preload();
			let mut ctx = ExecutionContext::top_level(ALICE, &cfg, &vm, &loader);
			set_balance(&ALICE, 1000);
			set_balance(&BOB, 100);
			place_contract(&BOB, instantiator_ch);

			assert_matches!(
				ctx.call(BOB, 20, &mut GasMeter::<Test>::new(GAS_LIMIT), vec![]),
				Ok(_)
			);

			let instantiated_contract_address = instantiated_contract_address.borrow().as_ref().unwrap().clone();

			// Check that the newly created account has the expected code hash and
			// there are instantiation event.
			assert_eq!(Storage::<Test>::code_hash(&instantiated_contract_address).unwrap(), dummy_ch);
			assert_eq!(&events(), &[
				RawEvent::Instantiated(BOB, instantiated_contract_address)
			]);
		});
	}

	#[test]
	fn instantiation_traps() {
		let vm = MockVm::new();

		let mut loader = MockLoader::empty();
		let dummy_ch = loader.insert(
			|_| Err("It's a trap!".into())
		);
		let instantiator_ch = loader.insert({
			let dummy_ch = dummy_ch.clone();
			move |ctx| {
				// Instantiate a contract and save it's address in `instantiated_contract_address`.
				assert_matches!(
					ctx.ext.instantiate(
						&dummy_ch,
						15u64,
						ctx.gas_meter,
						vec![],
						&[],
					),
					Err(ExecError {
						error: DispatchError::Other("It's a trap!"),
						origin: ErrorOrigin::Callee,
					})
				);

				exec_success()
			}
		});

		ExtBuilder::default().existential_deposit(15).build().execute_with(|| {
			let cfg = ConfigCache::preload();
			let mut ctx = ExecutionContext::top_level(ALICE, &cfg, &vm, &loader);
			set_balance(&ALICE, 1000);
			set_balance(&BOB, 100);
			place_contract(&BOB, instantiator_ch);

			assert_matches!(
				ctx.call(BOB, 20, &mut GasMeter::<Test>::new(GAS_LIMIT), vec![]),
				Ok(_)
			);

			// The contract wasn't instantiated so we don't expect to see an instantiation
			// event here.
			assert_eq!(&events(), &[]);
		});
	}

	#[test]
	fn termination_from_instantiate_fails() {
		let vm = MockVm::new();

		let mut loader = MockLoader::empty();

		let terminate_ch = loader.insert(|ctx| {
			ctx.ext.terminate(&ALICE).unwrap();
			exec_success()
		});

		ExtBuilder::default()
			.existential_deposit(15)
			.build()
			.execute_with(|| {
				let cfg = ConfigCache::preload();
				let mut ctx = ExecutionContext::top_level(ALICE, &cfg, &vm, &loader);
				set_balance(&ALICE, 1000);

				assert_eq!(
					ctx.instantiate(
						100,
						&mut GasMeter::<Test>::new(GAS_LIMIT),
						&terminate_ch,
						vec![],
						&[],
					),
					Err(Error::<Test>::NewContractNotFunded.into())
				);

				assert_eq!(
					&events(),
					&[]
				);
			});
	}

	#[test]
	fn rent_allowance() {
		let vm = MockVm::new();
		let mut loader = MockLoader::empty();
		let rent_allowance_ch = loader.insert(|ctx| {
			assert_eq!(ctx.ext.rent_allowance(), <BalanceOf<Test>>::max_value());
			ctx.ext.set_rent_allowance(10);
			assert_eq!(ctx.ext.rent_allowance(), 10);
			exec_success()
		});

		ExtBuilder::default().build().execute_with(|| {
			let cfg = ConfigCache::preload();
			let mut ctx = ExecutionContext::top_level(ALICE, &cfg, &vm, &loader);
			set_balance(&ALICE, 100);

			let result = ctx.instantiate(
				cfg.subsistence_threshold(),
				&mut GasMeter::<Test>::new(GAS_LIMIT),
				&rent_allowance_ch,
				vec![],
				&[],
			);
			assert_matches!(result, Ok(_));
		});
	}
}<|MERGE_RESOLUTION|>--- conflicted
+++ resolved
@@ -31,11 +31,7 @@
 use pallet_contracts_primitives::{ErrorOrigin, ExecError, ExecReturnValue, ExecResult, ReturnFlags};
 
 pub type AccountIdOf<T> = <T as frame_system::Config>::AccountId;
-<<<<<<< HEAD
-pub type MomentOf<T> = <<T as Trait>::Time as Time>::Moment;
-=======
 pub type MomentOf<T> = <<T as Config>::Time as Time>::Moment;
->>>>>>> 21fe14af
 pub type SeedOf<T> = <T as frame_system::Config>::Hash;
 pub type BlockNumberOf<T> = <T as frame_system::Config>::BlockNumber;
 pub type StorageKey = [u8; 32];
