--- conflicted
+++ resolved
@@ -14,11 +14,7 @@
 
 [dependencies]
 ansi_term = "0.12.1"
-<<<<<<< HEAD
 atty = "0.2.13"
-=======
-tracing-log = "0.1.1"
->>>>>>> 0dfdc328
 erased-serde = "0.3.9"
 lazy_static = "1.4.0"
 log = { version = "0.4.8" }
@@ -30,12 +26,8 @@
 serde_json = "1.0.41"
 tracing = "0.1.22"
 tracing-core = "0.1.17"
-<<<<<<< HEAD
 tracing-log = "0.1.1"
-tracing-subscriber = "0.2.13"
-=======
 tracing-subscriber = "0.2.15"
->>>>>>> 0dfdc328
 sp-tracing = { version = "2.0.0", path = "../../primitives/tracing" }
 sc-telemetry = { version = "2.0.0", path = "../telemetry" }
 sc-tracing-proc-macro = { version = "2.0.0", path = "./proc-macro" }
